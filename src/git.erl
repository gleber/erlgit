-module(git).

-export([download/2, download/3,

         init/1,
         clone/2, clone/3,
         fetch/1,
         checkout/2, checkout/3,
         remote/1,
         remote/2, remote/3,

         status_is_detached/1,
         status_is_dirty/1,
         status_changed_files/1,
         log_commits/1,
         describe/1, semver/1,
         head/1,

         refs/1,

         remotes/1,  remotes_commits/1,
         tags/1,     tags_commits/1,
         branches/1, branches_commits/1,
         branch/1,

         version_tags/1, version_tags_commits/1,
         get_reachable_versions/1,

         diff_names/3,

         add_files/2,
         commit/2, amend_changes/1,
         tag/2,
         reset_hard/2
        ]).

-export([clone_cmd/3,
         fetch_cmd/1,
         checkout_cmd/3]).

-type option() :: 'no_checkout' | 'quite' | 'force'.
-type repo()   :: url() | dir().
-type url()    :: string().
-type dir()    :: file:filename().
-type head()   :: string().
-type branch() :: string().
-type tag()    :: string().
-type cid()    :: string().
-type remote() :: string().
-type ref()    :: head() | branch() | tag() | remote() | cid().
-type lref()   :: {'branch', branch()} | {'tag', tag()} | ref().
-type ref_type() :: 'head' | 'tag' | 'remote' | 'cid' | 'HEAD'.

-type change_type() :: indexed_added | indexed_modified | indexed_deleted | modified | deleted | untracked.


-import(git_utils, [fformat/2, strip/1, join/2]).

-include_lib("erlsemver/include/semver.hrl").

%% =============================================================================
%%
%% API
%%
%% =============================================================================

-spec download(url(), dir()) -> {'ok', string()} | {'error', term()}.
download(Url, Dir) ->
    clone(Url, Dir).

-spec download(url(), dir(), lref()) -> {'ok', string()} | {'error', term()}.
download(Url, Dir, "") ->
    download(Url, Dir, {branch, "HEAD"});
download(Url, Dir, {branch, Branch}) ->
    {ok, _} = clone(Url, Dir, [no_checkout]),
    checkout(Dir, fformat("origin/~s", Branch));
download(Url, Dir, {tag, Tag}) ->
    {ok, _} = clone(Url, Dir, [no_checkout]),
    checkout(Dir, Tag);
download(Url, Dir, Rev) ->
    {ok, _} = clone(Url, Dir, [no_checkout]),
    checkout(Dir, Rev).

%%
%% init empty project
-spec init(dir()) -> ok | {error, any()}.

init(RepoDir) ->
    ok = filelib:ensure_dir(filename:join([RepoDir, ".git"])),
    sh(init_cmd(RepoDir), [{cd, RepoDir}]).

init_cmd(_RepoDir) ->
    "git init".

%% @throws {unable_to_clone, Reason :: list()}>
-spec clone(url(), dir()) -> {'ok', string()} | {'error', term()}.
clone(RepoURL, RepoPath) ->
    clone(RepoURL, RepoPath, []).
-spec clone(url(), dir(), [option()]) -> {'ok', string()} | {'error', term()}.
clone(RepoURL, RepoPath, Opts) ->
    ok = filelib:ensure_dir(RepoPath),
    sh(clone_cmd(RepoURL, RepoPath, Opts), []).

clone_cmd(RepoURL, RepoPath, Opts) ->
    fformat("git clone ~s \"~s\" \"~s\"", [opts(Opts), RepoURL, RepoPath]).

%% @doc Fetches recent changes from repo.
%% @throws {unable_to_checkout, Reason}
-spec fetch(dir()) -> {'ok', string()} | {'error', term()}.
fetch(RepoDir) ->
    sh(fetch_cmd(RepoDir), [{cd, RepoDir}]).

fetch_cmd(_RepoDir) ->
    "git fetch".

%% @doc Tries to checkout to given commit.
%% @throws {unable_to_checkout, Reason}
-spec checkout(dir(), ref()) -> {'ok', string()} | {'error', term()}.
checkout(RepoDir, CommitID) ->
    checkout(RepoDir, CommitID, [quite, force]).
-spec checkout(dir(), ref(), [option()]) -> {'ok', string()} | {'error', term()}.
checkout(RepoDir, CommitID, Opts) ->
    sh(checkout_cmd(RepoDir, CommitID, Opts), [{cd, RepoDir}]).

checkout_cmd(_RepoDir, CommitID, Opts) ->
    fformat("git checkout ~s ~s", [opts(Opts), CommitID]).

%% @doc List of remote entities: git remote -v
%%
-spec(remote/1 :: (dir()) -> {ok, list()}).

remote(Repo) ->
     lists:usort(
          [string_to_remote(X) || 
               X <- string:tokens(oksh("git remote -v", [{cd, Repo}]), "\n")]
     ).

string_to_remote(X) ->
     [Name, Url, _] = string:tokens(X, "\t "),
     {Name, Url}.

%%
%% add git remote to existed repository
-spec(remote/2 :: (dir(), url()) -> ok | {error, any()}).
-spec(remote/3 :: (dir(), list(), url()) -> ok | {error, any()}).

remote(RepoDir, RepoURL) ->
    remote(RepoDir, "origin", RepoURL).

remote(RepoDir, RemoteName, RepoURL) ->
   sh(remote_add_cmd(RemoteName, RepoURL), [{cd, RepoDir}]).

remote_add_cmd(RemoteName, RepoURL) ->
    fformat("git remote add -t \\* -f ~s ~s", [RemoteName, RepoURL]).


-spec branch(dir()) -> {'ok', branch()} | 'detached'.
branch(Repo) ->
    case status_is_detached(Repo) of
        false ->
            Refs = refs(Repo),
            {value, {"HEAD", 'HEAD', H}, Refs2} = lists:keytake('HEAD', 2, Refs),
            B = [ N || {N, T, C} <- Refs2, T == head, C == H ],
<<<<<<< HEAD
            {ok, list_join(B, "; ")};
=======
            {ok, string:join(B, "; ")};
>>>>>>> 7a06a4b6
        true ->
            detached
    end.

-spec branches(repo()) -> [branch()].
branches(Repo) ->
    [ N || {N, T, _C} <- refs(Repo), T == head ].
-spec branches_commits(repo()) -> [{branch(), cid()}].
branches_commits(Repo) ->
    [ {N, C} || {N, T, C} <- refs(Repo), T == head ].

-spec refs(repo()) -> [{ref(), ref_type(), cid()}].
refs(Repo) ->
    Output = oksh(refs_cmd(Repo), []),
    lists:flatmap(fun(L) ->
                          case string:tokens(L, "\t ") of
                              ["DEBUG:"++_|_] ->
                                  [];
                              ["WARNING:"|_] ->
                                  [];
                              [Commit, Ref] ->
                                  {Type, Name} = case string:tokens(Ref, "/") of
                                                     ["refs", T | N] ->
                                                         {T, string:join(N, "/")};
                                                     ["HEAD"] ->
                                                         {"HEAD", "HEAD"}
                                                 end,
                                  [{Name, list_to_atom(string:strip(Type, right, $s)), Commit}]
                          end
                  end, string:tokens(Output, [13,10])).

refs_cmd(Repo) ->
    fformat("git ls-remote ~s", [Repo]).

-spec status_is_detached(dir()) -> boolean().
status_is_detached(Repo) ->
    case strip(oksh("git rev-parse --symbolic-full-name --abbrev-ref HEAD", [{cd, Repo}])) of
        "HEAD" ->
            true;
        _ ->
            false
    end.

-spec status_is_dirty(dir()) -> boolean().
status_is_dirty(Repo) ->
    not lists:all(fun({untracked, _}) -> true;
                     (_) -> false
                  end, status_changed_files(Repo)).

-spec status_changed_files(dir()) -> [{change_type(), file:filename()}].
status_changed_files(Repo) ->
    status_changed_files(Repo, ".").

-spec add_files(dir(), [file:filename()]) -> {'ok', string()} | {'error', term()}.
add_files(Repo, Files) ->
    add_files(Repo, Files, ".").

-spec remotes(repo()) -> [remote()].
remotes(Repo) ->
    [ N || {N, T, _C} <- refs(Repo), T == remote ].
-spec remotes_commits(repo()) -> [{remote(), cid()}].
remotes_commits(Repo) ->
    [ {N, C} || {N, T, C} <- refs(Repo), T == remote ].

-spec tags(repo()) -> [tag()].
tags(Repo) ->
    [ N || {N, T, _C} <- refs(Repo), T == tag ].
-spec tags_commits(repo()) -> [{tag(), cid()}].
tags_commits(Repo) ->
    [ {N, C} || {N, T, C} <- refs(Repo), T == tag ].

-spec version_tags(repo()) -> [semver:semver()].
version_tags(Repo) ->
    [ semver:from_str(V) || [$v | V ] <- tags(Repo) ].

-spec version_tags_commits(repo()) -> [{semver:semver(), cid()}].
version_tags_commits(Repo) ->
    get_commits(Repo, version_tags(Repo)).

-spec get_reachable_versions(repo()) -> [semver:semver()].
get_reachable_versions(Repo) ->
    Tags = version_tags(Repo),
    get_reachable_tags(Repo, Tags).


commit(Repo, Msg) ->
    sh("git commit -m \"~s\"", [Msg], [{cd, Repo}]).

amend_changes(Repo) ->
    sh("git show HEAD --pretty=%s%n%n%b --summary | git commit -F - --amend", [{cd, Repo}]).

tag(Repo, Ver) ->
    sh("git tag -f v~s", [semver:to_str(Ver)], [{cd, Repo}]),
    Ver.

log_commits(Repo) ->
    string:tokens(oksh("git log --format=\"%H\"", [{cd, Repo}]), "\n").

describe(Repo) ->
    describe_tags(Repo).

describe_tags(Repo) ->
    strip(oksh("git describe --tags", [{cd, Repo}])).

semver(Repo) ->
    semver:from_git_describe(describe_tags(Repo)).

diff_names(Repo, A, B) ->
    diff_names(Repo, A, B, ".").

head(Repo) ->
    strip(oksh("git rev-parse HEAD", [{cd, Repo}])).

reset_hard(Repo, #semver{} = Ver) ->
    reset_hard(Repo, semver:to_tag(Ver));
reset_hard(Repo, Commit) ->
    strip(oksh("git reset --hard ~s", [Commit], [{cd, Repo}])).

%% =============================================================================
%%
%% Internal
%%
%% =============================================================================
opts(Opts) ->
    lists:flatten(join(lists:map(fun opt/1, Opts), " ")).
opt(no_checkout) ->
    "-n";
opt(quite) ->
    "-q";
opt(force) ->
    "-f".
-spec change_type(string()) -> change_type().
change_type("A\t") ->
    indexed_added;
change_type("A ") ->
    indexed_added;
change_type("M ") ->
    indexed_modified;
change_type("M\t") ->
    indexed_modified;
change_type("D ") ->
    indexed_deleted;
change_type(" M") ->
    modified;
change_type("MM") ->
    {several, [indexed_modified, modified]};
change_type(" D") ->
    deleted;
change_type("??") ->
    untracked.

status_changed_files(Repo, Prefix) ->
    Status = string:tokens(oksh("git status --porcelain", [{cd, Repo}]), "\n"),
    Changed = [ construct_change(change_type([A,B]), filename:join(Prefix, F)) ||
                [A,B,_ | F] <- Status ],
    lists:flatten(Changed).

construct_change({several, ChangeTypes}, Filename) ->
    [ construct_change(ChangeType, Filename) || ChangeType <- ChangeTypes ];
construct_change(ChangeType, Filename) ->
    {ChangeType, Filename}.


add_files(Repo, Files, Prefix) ->
    sh("git add ~s", [string:join([filename:join(Prefix, F) || F <- Files], " ")], [{cd, Repo}]).

get_commits(Repo, Refs) ->
    RefStrs = join([ verstr(X) || X <- Refs], " "),
    lists:zip(Refs, string:tokens(oksh("git rev-parse ~s", [RefStrs], [{cd, Repo}]), "\n")).

get_reachable_tags(Repo, Tags) ->
    Commits = log_commits(Repo),
    get_reachable_tags(Repo, Tags, Commits).

get_reachable_tags(Repo, Tags, Commits) ->
    TagCommits = lists:zip(Tags, get_commits(Repo, Tags)),
    [ T || {T,{_, C}} <- TagCommits, lists:member(C, Commits) ].


diff_names(Repo, A, B, Prefix) when is_list(A),
                                    is_list(B),
                                    is_list(Prefix) ->
    Output = sh("git diff --name-status ~s ~s", [A, B], [{cd, Repo}]),
    [ {change_type([XA,XB]), filename:join(Prefix, F)}
      || [XA,XB | F] <- string:tokens(Output, "\n") ];
diff_names(Repo, A, B, Prefix) when is_list(Prefix) ->
    diff_names(Repo, verstr(A), verstr(B), Prefix).

verstr(A) when is_list(A) ->
    A;
verstr(A) when is_record(A, semver) ->
    semver:to_tag(A).

sh(Cmd, Opts) ->
    sh:sh(Cmd, [{use_stdout, false}, return_on_error] ++ Opts).
sh(Cmd, Args, Opts) ->
    sh:sh(Cmd, Args, [{use_stdout, false}, return_on_error] ++ Opts).

oksh(Cmd, Opts) ->
    {ok, Rep} = sh(Cmd, Opts),
    Rep.
oksh(Cmd, Args, Opts) ->
    {ok, Rep} = sh(Cmd, Args, Opts),
    Rep.

list_join([H], _Separator) -> H;
list_join([H | T], Separator) ->
        [H | [[Separator, S] || S <- T]].<|MERGE_RESOLUTION|>--- conflicted
+++ resolved
@@ -161,11 +161,7 @@
             Refs = refs(Repo),
             {value, {"HEAD", 'HEAD', H}, Refs2} = lists:keytake('HEAD', 2, Refs),
             B = [ N || {N, T, C} <- Refs2, T == head, C == H ],
-<<<<<<< HEAD
-            {ok, list_join(B, "; ")};
-=======
             {ok, string:join(B, "; ")};
->>>>>>> 7a06a4b6
         true ->
             detached
     end.
@@ -369,8 +365,4 @@
     Rep.
 oksh(Cmd, Args, Opts) ->
     {ok, Rep} = sh(Cmd, Args, Opts),
-    Rep.
-
-list_join([H], _Separator) -> H;
-list_join([H | T], Separator) ->
-        [H | [[Separator, S] || S <- T]].+    Rep.